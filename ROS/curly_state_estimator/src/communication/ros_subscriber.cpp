--- conflicted
+++ resolved
@@ -48,7 +48,6 @@
   return {imu_queue_ptr, mutex_list_.back()};
 }
 
-<<<<<<< HEAD
 KINQueuePair ROSSubscriber::add_kinematics_subscriber(
     const std::string contact_topic_name,
     const std::string encoder_topic_name) {
@@ -84,10 +83,7 @@
   return {kin_queue_ptr, mutex_list_.back()};
 }
 
-VelocityQueuePair ROSSubscriber::add_differential_drive_velocity_subscriber(
-=======
 VelocityQueuePair ROSSubscriber::AddDifferentialDriveVelocitySubscriber(
->>>>>>> 56bc9bd1
     const std::string topic_name) {
   // Create a new queue for data buffers
   VelocityQueuePtr vel_queue_ptr(new VelocityQueue);
