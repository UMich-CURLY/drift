--- conflicted
+++ resolved
@@ -45,13 +45,9 @@
   Eigen::Matrix<bool, Eigen::Dynamic, 1> get_contact() const;
 
  private:
-<<<<<<< HEAD
-  Eigen::Matrix<bool, Eigen::Dynamic, 1> contacts_;
-=======
-  Eigen::Matrix<bool, CONTACT_DIM, 1>
+  Eigen::Matrix<bool, Eigen::Dynamic, 1>
       contacts_;    // boolean 1D matrix representing the status of contact. 1 =
                     // contact, 0 = no contact
->>>>>>> 56bc9bd1
 };
 #include "measurement/impl/contact_impl.cpp"
 
